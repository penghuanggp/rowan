# Copyright (c) 2018 The Regents of the University of Michigan
# All rights reserved.
# This software is licensed under the BSD 3-Clause License.
<<<<<<< HEAD
R"""Various functions for generating random sets of quaternions

TODO: Try implementing randomness using this paper or one of the ones it cites:
    https://www.ncbi.nlm.nih.gov/pmc/articles/PMC2896220/

    other alternatives:
    http://home.lu.lv/~sd20008/papers/essays/Random%20unitary%20[paper].pdf

=======
>>>>>>> d8189560
"""
Various functions for generating random sets of quaternions
"""

# TODO: Try implementing randomness using this paper or one of the ones it
# cites:
#    https://www.ncbi.nlm.nih.gov/pmc/articles/PMC2896220/
#
#    other alternatives:
#    http://home.lu.lv/~sd20008/papers/essays/Random%20unitary%20[paper].pdf

import numpy as np

__all__ = ['rand',
           'random_sample'
           ]


def rand(*args):
<<<<<<< HEAD
    R"""Generate random rotations uniformly
=======
    """Generate random rotations uniformly.
>>>>>>> d8189560

    This is a convenience function *a la* np.random.rand. If you want a function
    that takes a tuple as input, use :py:func:`random_sample` instead.

    Args:
        shape (tuple): The shape of the array to generate.

    Return:
        Random quaternions of the shape provided with an additional axis of
        length 4.
    """
    if len(args) == 0:
        return random_sample()
    else:
        return random_sample(args)


def random_sample(size=None):
<<<<<<< HEAD
    R"""Generate random rotations unifo
=======
    """Generate random rotations uniformly.
>>>>>>> d8189560

    In general, sampling from the space of all quaternions will not generate
    uniform rotations. What we want is a distribution that accounts for the
    density of rotations, *i.e.*, a distribution that is uniform with respect
    to the appropriate measure. The algorithm used here is detailed in
    [Shoe79]_.

    .. [Shoe79] Shoemake, K.: Uniform random rotations. In: D. Kirk, editor,
        Graphics Gems III, pages 124-132. Academic, New York, 1992.

    Args:
        size (tuple): The shape of the array to generate

    Return:
        Random quaternions of the shape provided with an additional axis of
        length 4
    """
    if size is None:
        size = (3,)
    else:
        size += (3,)

    u = np.random.random_sample(size)

    theta1 = 2*np.pi*u[..., 1]
    s1 = np.sin(theta1)
    c1 = np.cos(theta1)
    theta2 = 2*np.pi*u[..., 2]
    s2 = np.sin(theta2)
    c2 = np.cos(theta2)

    r1 = np.sqrt(1-u[..., 0])
    r2 = np.sqrt(u[..., 0])

    quats = np.stack((s1*r1, c1*r1, s2*r2, c2*r2), axis=-1)
    return quats<|MERGE_RESOLUTION|>--- conflicted
+++ resolved
@@ -1,17 +1,6 @@
 # Copyright (c) 2018 The Regents of the University of Michigan
 # All rights reserved.
 # This software is licensed under the BSD 3-Clause License.
-<<<<<<< HEAD
-R"""Various functions for generating random sets of quaternions
-
-TODO: Try implementing randomness using this paper or one of the ones it cites:
-    https://www.ncbi.nlm.nih.gov/pmc/articles/PMC2896220/
-
-    other alternatives:
-    http://home.lu.lv/~sd20008/papers/essays/Random%20unitary%20[paper].pdf
-
-=======
->>>>>>> d8189560
 """
 Various functions for generating random sets of quaternions
 """
@@ -31,11 +20,7 @@
 
 
 def rand(*args):
-<<<<<<< HEAD
     R"""Generate random rotations uniformly
-=======
-    """Generate random rotations uniformly.
->>>>>>> d8189560
 
     This is a convenience function *a la* np.random.rand. If you want a function
     that takes a tuple as input, use :py:func:`random_sample` instead.
@@ -54,11 +39,7 @@
 
 
 def random_sample(size=None):
-<<<<<<< HEAD
     R"""Generate random rotations unifo
-=======
-    """Generate random rotations uniformly.
->>>>>>> d8189560
 
     In general, sampling from the space of all quaternions will not generate
     uniform rotations. What we want is a distribution that accounts for the
